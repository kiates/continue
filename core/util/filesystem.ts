import * as fs from "fs";
<<<<<<< HEAD
import { ContinueRcJson, IDE, IdeInfo, Problem, Range, Thread } from "..";
=======
import { ContinueRcJson, IDE, IdeInfo, IndexTag, Problem, Range } from "..";

>>>>>>> 7a01d29b
import { getContinueGlobalPath } from "./paths";

class FileSystemIde implements IDE {
  getTags(artifactId: string): Promise<IndexTag[]> {
    return Promise.resolve([]);
  }
  getIdeInfo(): Promise<IdeInfo> {
    return Promise.resolve({
      ideType: "vscode",
      name: "na",
      version: "0.1",
      remoteName: "na",
    });
  }
  readRangeInFile(filepath: string, range: Range): Promise<string> {
    return Promise.resolve("");
  }
  getStats(directory: string): Promise<{ [path: string]: number }> {
    return Promise.resolve({});
  }
  isTelemetryEnabled(): Promise<boolean> {
    return Promise.resolve(false);
  }
  getUniqueId(): Promise<string> {
    return Promise.resolve("NOT_UNIQUE");
  }
  getWorkspaceConfigs(): Promise<ContinueRcJson[]> {
    return Promise.resolve([]);
  }

  getDiff(): Promise<string> {
    return Promise.resolve("");
  }
  getTerminalContents(): Promise<string> {
    return Promise.resolve("");
  }
  async getDebugLocals(threadIndex: number): Promise<string> {
    return Promise.resolve("");
  }
  async getTopLevelCallStackSources(
    threadIndex: number,
    stackDepth: number
  ): Promise<string[]> {
    return Promise.resolve([]);
  }
  async getAvailableThreads(): Promise<Thread[]> {
    return Promise.resolve([]);
  }
  showLines(
    filepath: string,
    startLine: number,
    endLine: number
  ): Promise<void> {
    return Promise.resolve();
  }
  listWorkspaceContents(): Promise<string[]> {
    return new Promise((resolve, reject) => {
      fs.readdir("/tmp/continue", (err, files) => {
        if (err) {
          reject(err);
        }
        resolve(files);
      });
    });
  }
  getWorkspaceDirs(): Promise<string[]> {
    return new Promise((resolve, reject) => {
      fs.mkdtemp("/tmp/continue", (err, folder) => {
        if (err) {
          reject(err);
        }
        resolve([folder]);
      });
    });
  }
  listFolders(): Promise<string[]> {
    return Promise.resolve([]);
  }
  writeFile(path: string, contents: string): Promise<void> {
    return new Promise((resolve, reject) => {
      fs.writeFile(path, contents, (err) => {
        if (err) {
          reject(err);
        }
        resolve();
      });
    });
  }
  showVirtualFile(title: string, contents: string): Promise<void> {
    return Promise.resolve();
  }
  getContinueDir(): Promise<string> {
    return Promise.resolve(getContinueGlobalPath());
  }
  openFile(path: string): Promise<void> {
    return Promise.resolve();
  }
  runCommand(command: string): Promise<void> {
    return Promise.resolve();
  }
  saveFile(filepath: string): Promise<void> {
    return Promise.resolve();
  }
  readFile(filepath: string): Promise<string> {
    return new Promise((resolve, reject) => {
      fs.readFile(filepath, "utf8", (err, contents) => {
        if (err) {
          reject(err);
        }
        resolve(contents);
      });
    });
  }
  showDiff(
    filepath: string,
    newContents: string,
    stepIndex: number
  ): Promise<void> {
    return Promise.resolve();
  }

  getBranch(dir: string): Promise<string> {
    return Promise.resolve("");
  }

  getOpenFiles(): Promise<string[]> {
    return Promise.resolve([]);
  }

  getPinnedFiles(): Promise<string[]> {
    return Promise.resolve([]);
  }

  async getSearchResults(query: string): Promise<string> {
    return "";
  }

  async getProblems(filepath?: string | undefined): Promise<Problem[]> {
    return Promise.resolve([]);
  }

  async subprocess(command: string): Promise<[string, string]> {
    return ["", ""];
  }
}

export default FileSystemIde;<|MERGE_RESOLUTION|>--- conflicted
+++ resolved
@@ -1,10 +1,6 @@
 import * as fs from "fs";
-<<<<<<< HEAD
-import { ContinueRcJson, IDE, IdeInfo, Problem, Range, Thread } from "..";
-=======
-import { ContinueRcJson, IDE, IdeInfo, IndexTag, Problem, Range } from "..";
+import { ContinueRcJson, IDE, IdeInfo, IndexTag, Problem, Range, Thread } from "..";
 
->>>>>>> 7a01d29b
 import { getContinueGlobalPath } from "./paths";
 
 class FileSystemIde implements IDE {
