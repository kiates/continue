<<<<<<< HEAD
import type { ContextItemWithId, ILLM, SlashCommand } from "../..";
=======
import { ContextItemWithId, ILLM, SlashCommand } from "../../index.js";
>>>>>>> e877f8ab
import {
  filterCodeBlockLines,
  filterEnglishLinesAtEnd,
  filterEnglishLinesAtStart,
  fixCodeLlamaFirstLineIndentation,
  stopAtLines,
  streamWithNewLines,
} from "../../autocomplete/lineStream.js";
import { streamLines } from "../../diff/util.js";
import { stripImages } from "../../llm/countTokens.js";
import {
  dedentAndGetCommonWhitespace,
  getMarkdownLanguageTagForFile,
} from "../../util/index.js";
import {
  type RangeInFileWithContents,
  contextItemToRangeInFileWithContents,
} from "../util.js";

const PROMPT = `Take the file prefix and suffix into account, but only rewrite the code_to_edit as specified in the user_request. The code you write in modified_code_to_edit will replace the code between the code_to_edit tags. Do NOT preface your answer or write anything other than code. The </modified_code_to_edit> tag should be written to indicate the end of the modified code section. Do not ever use nested tags.

Example:

<file_prefix>
class Database:
    def __init__(self):
        self._data = {{}}

    def get(self, key):
        return self._data[key]

</file_prefix>
<code_to_edit>
    def set(self, key, value):
        self._data[key] = value
</code_to_edit>
<file_suffix>

    def clear_all():
        self._data = {{}}
</file_suffix>
<user_request>
Raise an error if the key already exists.
</user_request>
<modified_code_to_edit>
    def set(self, key, value):
        if key in self._data:
            raise KeyError(f"Key {{key}} already exists")
        self._data[key] = value
</modified_code_to_edit>

Main task:
`;

export async function getPromptParts(
  rif: RangeInFileWithContents,
  fullFileContents: string,
  model: ILLM,
  input: string,
  tokenLimit: number | undefined,
) {
  const maxTokens = Math.floor(model.contextLength / 2);

  const TOKENS_TO_BE_CONSIDERED_LARGE_RANGE = tokenLimit ?? 1200;
  // if (model.countTokens(rif.contents) > TOKENS_TO_BE_CONSIDERED_LARGE_RANGE) {
  //   throw new Error(
  //     "\n\n**It looks like you've selected a large range to edit, which may take a while to complete. If you'd like to cancel, click the 'X' button above. If you highlight a more specific range, Continue will only edit within it.**"
  //   );
  // }

  const BUFFER_FOR_FUNCTIONS = 400;
  let totalTokens =
    model.countTokens(fullFileContents + PROMPT + input) +
    BUFFER_FOR_FUNCTIONS +
    maxTokens;

  const fullFileContentsList = fullFileContents.split("\n");
  const maxStartLine = rif.range.start.line;
  const minEndLine = rif.range.end.line;
  let curStartLine = 0;
  let curEndLine = fullFileContentsList.length - 1;

  if (totalTokens > model.contextLength) {
    while (curEndLine > minEndLine) {
      totalTokens -= model.countTokens(fullFileContentsList[curEndLine]);
      curEndLine--;
      if (totalTokens < model.contextLength) {
        break;
      }
    }
  }

  if (totalTokens > model.contextLength) {
    while (curStartLine < maxStartLine) {
      curStartLine++;
      totalTokens -= model.countTokens(fullFileContentsList[curStartLine]);
      if (totalTokens < model.contextLength) {
        break;
      }
    }
  }

  let filePrefix = fullFileContentsList
    .slice(curStartLine, maxStartLine)
    .join("\n");
  let fileSuffix = fullFileContentsList
    .slice(minEndLine, curEndLine - 1)
    .join("\n");

  if (rif.contents.length > 0) {
    let lines = rif.contents.split(/\r?\n/);
    let firstLine = lines[0] || null;
    while (firstLine && firstLine.trim() === "") {
      filePrefix += firstLine;
      rif.contents = rif.contents.substring(firstLine.length);
      lines = rif.contents.split(/\r?\n/);
      firstLine = lines[0] || null;
    }

    let lastLine = lines[lines.length - 1] || null;
    while (lastLine && lastLine.trim() === "") {
      fileSuffix = lastLine + fileSuffix;
      rif.contents = rif.contents.substring(
        0,
        rif.contents.length - lastLine.length,
      );
      lines = rif.contents.split(/\r?\n/);
      lastLine = lines[lines.length - 1] || null;
    }

    while (rif.contents.startsWith("\n")) {
      filePrefix += "\n";
      rif.contents = rif.contents.substring(1);
    }
    while (rif.contents.endsWith("\n")) {
      fileSuffix = `\n${fileSuffix}`;
      rif.contents = rif.contents.substring(0, rif.contents.length - 1);
    }
  }
  return { filePrefix, fileSuffix, contents: rif.contents, maxTokens };
}

function compilePrompt(
  filePrefix: string,
  contents: string,
  fileSuffix: string,
  input: string,
): string {
  if (contents.trim() === "") {
    // Separate prompt for insertion at the cursor, the other tends to cause it to repeat whole file
    return `\
<file_prefix>
${filePrefix}
</file_prefix>
<insertion_code_here>
<file_suffix>
${fileSuffix}
</file_suffix>
<user_request>
${input}
</user_request>

Please output the code to be inserted at the cursor in order to fulfill the user_request. Do NOT preface your answer or write anything other than code. You should not write any tags, just the code. Make sure to correctly indent the code:`;
  }

  let prompt = PROMPT;
  if (filePrefix.trim() !== "") {
    prompt += `
<file_prefix>
${filePrefix}
</file_prefix>`;
  }
  prompt += `
<code_to_edit>
${contents}
</code_to_edit>`;

  if (fileSuffix.trim() !== "") {
    prompt += `
<file_suffix>
${fileSuffix}
</file_suffix>`;
  }
  prompt += `
<user_request>
${input}
</user_request>
<modified_code_to_edit>
`;

  return prompt;
}

function isEndLine(line: string) {
  return (
    line.includes("</modified_code_to_edit>") ||
    line.includes("</code_to_edit>") ||
    line.includes("[/CODE]")
  );
}

function lineToBeIgnored(line: string, isFirstLine = false): boolean {
  return (
    line.includes("```") ||
    line.includes("<modified_code_to_edit>") ||
    line.includes("<file_prefix>") ||
    line.includes("</file_prefix>") ||
    line.includes("<file_suffix>") ||
    line.includes("</file_suffix>") ||
    line.includes("<user_request>") ||
    line.includes("</user_request>") ||
    line.includes("<code_to_edit>")
  );
}

const EditSlashCommand: SlashCommand = {
  name: "edit",
  description: "Edit selected code",
  run: async function* ({ ide, llm, input, history, contextItems, params }) {
    let contextItemToEdit = contextItems.find(
      (item: ContextItemWithId) =>
        item.editing && item.id.providerTitle === "code",
    );
    if (!contextItemToEdit) {
      contextItemToEdit = contextItems.find(
        (item: ContextItemWithId) => item.id.providerTitle === "code",
      );
    }

    if (!contextItemToEdit) {
      yield "Please highlight the code you want to edit, then press `cmd/ctrl+shift+L` to add it to chat";
      return;
    }

    // Strip unecessary parts of the input (the fact that you have to do this is suboptimal, should be refactored away)
    const content = history[history.length - 1].content;
    if (typeof content !== "string") {
      content.forEach((part) => {
        if (part.text?.startsWith("/edit")) {
          part.text = part.text.replace("/edit", "").trimStart();
        }
      });
    } else {
      content = input.replace("/edit", "").trimStart();
    }
    const userInput = stripImages(content).replace(
      `\`\`\`${contextItemToEdit.name}\n${contextItemToEdit.content}\n\`\`\`\n`,
      "",
    );

    const rif: RangeInFileWithContents =
      contextItemToRangeInFileWithContents(contextItemToEdit);

    await ide.saveFile(rif.filepath);
    const fullFileContents = await ide.readFile(rif.filepath);

    let { filePrefix, contents, fileSuffix, maxTokens } = await getPromptParts(
      rif,
      fullFileContents,
      llm,
      userInput,
      params?.tokenLimit,
    );
    const [dedentedContents, commonWhitespace] =
      dedentAndGetCommonWhitespace(contents);
    contents = dedentedContents;

    const prompt = compilePrompt(filePrefix, contents, fileSuffix, userInput);
    const fullFileContentsLines = fullFileContents.split("\n");
    const fullPrefixLines = fullFileContentsLines.slice(
      0,
      Math.max(0, rif.range.start.line - 1),
    );
    const fullSuffixLines = fullFileContentsLines.slice(rif.range.end.line);

    let linesToDisplay: string[] = [];

    async function sendDiffUpdate(lines: string[], final = false) {
      const completion = lines.join("\n");

      // Don't do this at the very end, just show the inserted code
      if (final) {
        linesToDisplay = [];
      }

      // Only recalculate at every new-line, because this is sort of expensive
      else if (completion.endsWith("\n")) {
        const contentsLines = rif.contents.split("\n");
        let rewrittenLines = 0;
        for (const line of lines) {
          for (let i = rewrittenLines; i < contentsLines.length; i++) {
            if (
              //   difflib.SequenceMatcher(
              //     null, line, contentsLines[i]
              //   ).ratio()
              //   > 0.7
              line.trim() === contentsLines[i].trim() && // Temp replacement for difflib (TODO)
              contentsLines[i].trim() !== ""
            ) {
              rewrittenLines = i + 1;
              break;
            }
          }
        }
        linesToDisplay = contentsLines.slice(rewrittenLines);
      }

      const newFileContents = `${fullPrefixLines.join("\n")}\n${completion}\n${
        linesToDisplay.length > 0 ? `${linesToDisplay.join("\n")}\n` : ""
      }${fullSuffixLines.join("\n")}`;

      const stepIndex = history.length - 1;

      await ide.showDiff(rif.filepath, newFileContents, stepIndex);
    }

    // Important state variables
    // -------------------------
    const originalLines = rif.contents === "" ? [] : rif.contents.split("\n");
    // In the actual file, taking into account block offset
    let currentLineInFile = rif.range.start.line;
    let currentBlockLines: string[] = [];
    let originalLinesBelowPreviousBlocks = originalLines;
    // The start of the current block in file, taking into account block offset
    let currentBlockStart = -1;
    let offsetFromBlocks = 0;

    // Don't end the block until you've matched N simultaneous lines
    // This helps avoid many tiny blocks
    const LINES_TO_MATCH_BEFORE_ENDING_BLOCK = 2;
    // If a line has been matched at the end of the block, this is its index within originalLinesBelowPreviousBlocks
    // Except we are keeping track of multiple potentialities, so it's a list
    // We always check the lines following each of these leads, but if multiple make it out at the end, we use the first one
    // This is a tuple of (index_of_last_matched_line, number_of_lines_matched)
    let indicesOfLastMatchedLines: [number, number][] = [];

    async function handleGeneratedLine(line: string) {
      if (currentBlockLines.length === 0) {
        // Set this as the start of the next block
        currentBlockStart =
          rif.range.start.line +
          originalLines.length -
          originalLinesBelowPreviousBlocks.length +
          offsetFromBlocks;
        if (
          originalLinesBelowPreviousBlocks.length > 0 &&
          line === originalLinesBelowPreviousBlocks[0]
        ) {
          // Line is equal to the next line in file, move past this line
          originalLinesBelowPreviousBlocks =
            originalLinesBelowPreviousBlocks.slice(1);
          return;
        }
      }

      // In a block, and have already matched at least one line
      // Check if the next line matches, for each of the candidates
      const matchesFound: any[] = [];
      let firstValidMatch: any = null;
      for (const [
        index_of_last_matched_line,
        num_lines_matched,
      ] of indicesOfLastMatchedLines) {
        if (
          index_of_last_matched_line + 1 <
            originalLinesBelowPreviousBlocks.length &&
          line ===
            originalLinesBelowPreviousBlocks[index_of_last_matched_line + 1]
        ) {
          matchesFound.push([
            index_of_last_matched_line + 1,
            num_lines_matched + 1,
          ]);
          if (
            firstValidMatch === null &&
            num_lines_matched + 1 >= LINES_TO_MATCH_BEFORE_ENDING_BLOCK
          ) {
            firstValidMatch = [
              index_of_last_matched_line + 1,
              num_lines_matched + 1,
            ];
          }
        }
      }
      indicesOfLastMatchedLines = matchesFound;

      if (firstValidMatch !== null) {
        // We've matched the required number of lines, insert suggestion!

        // We added some lines to the block that were matched (including maybe some blank lines)
        // So here we will strip all matching lines from the end of currentBlockLines
        const linesStripped: string[] = [];
        let indexOfLastLineInBlock: number = firstValidMatch[0];
        while (
          currentBlockLines.length > 0 &&
          currentBlockLines[currentBlockLines.length - 1] ===
            originalLinesBelowPreviousBlocks[indexOfLastLineInBlock - 1]
        ) {
          linesStripped.push(currentBlockLines.pop() as string);
          indexOfLastLineInBlock -= 1;
        }

        // Reset current block / update variables
        currentLineInFile += 1;
        offsetFromBlocks += currentBlockLines.length;
        originalLinesBelowPreviousBlocks =
          originalLinesBelowPreviousBlocks.slice(indexOfLastLineInBlock + 1);
        currentBlockLines = [];
        currentBlockStart = -1;
        indicesOfLastMatchedLines = [];

        return;
      }

      // Always look for new matching candidates
      const newMatches: any[] = [];
      for (let i = 0; i < originalLinesBelowPreviousBlocks.length; i++) {
        const ogLine = originalLinesBelowPreviousBlocks[i];
        // TODO: It's a bit sus to be disqualifying empty lines.
        // What you ideally do is find ALL matches, and then throw them out as you check the following lines
        if (ogLine === line) {
          // and og_line.trim() !== "":
          newMatches.push([i, 1]);
        }
      }
      indicesOfLastMatchedLines = indicesOfLastMatchedLines.concat(newMatches);

      // Make sure they are sorted by index
      indicesOfLastMatchedLines = indicesOfLastMatchedLines.sort(
        (a, b) => a[0] - b[0],
      );

      currentBlockLines.push(line);
    }

    let messages = history;
    messages[messages.length - 1] = { role: "user", content: prompt };

    let linesOfPrefixCopied = 0;
    const lines = [];
    let unfinishedLine = "";
    let completionLinesCovered = 0;
    let repeatingFileSuffix = false;
    const lineBelowHighlightedRange = fileSuffix.trim().split("\n")[0];

    // Use custom templates defined by the model
    const template = llm.promptTemplates?.edit;
    let generator: AsyncGenerator<string>;
    if (template) {
      const rendered = llm.renderPromptTemplate(
        template,
        // typeof template === 'string' ? template : template.prompt,
        messages.slice(0, messages.length - 1),
        {
          codeToEdit: rif.contents,
          userInput,
          filePrefix: filePrefix,
          fileSuffix: fileSuffix,

          // Some built-in templates use these instead of the above
          prefix: filePrefix,
          suffix: fileSuffix,

          language: getMarkdownLanguageTagForFile(rif.filepath),
          systemMessage: llm.systemMessage ?? "",
          // "contextItems": (await sdk.getContextItemChatMessages()).map(x => x.content || "").join("\n\n"),
        },
      );
      if (typeof rendered === "string") {
        messages = [
          {
            role: "user",
            content: rendered,
          },
        ];
      } else {
        messages = rendered;
      }

      const completion = llm.streamComplete(rendered as string, {
        maxTokens: Math.min(maxTokens, Math.floor(llm.contextLength / 2), 4096),
        raw: true,
      });
      let lineStream = streamLines(completion);

      lineStream = filterEnglishLinesAtStart(lineStream);

      lineStream = filterEnglishLinesAtEnd(filterCodeBlockLines(lineStream));
      lineStream = stopAtLines(lineStream);

      generator = streamWithNewLines(
        fixCodeLlamaFirstLineIndentation(lineStream),
      );
    } else {
      async function* gen() {
        for await (const chunk of llm.streamChat(messages, {
          temperature: 0.5, // TODO
          maxTokens: Math.min(
            maxTokens,
            Math.floor(llm.contextLength / 2),
            4096,
          ),
        })) {
          yield stripImages(chunk.content);
        }
      }

      generator = gen();
    }

    for await (const chunk of generator) {
      // Stop early if it is repeating the fileSuffix or the step was deleted
      if (repeatingFileSuffix) {
        break;
      }

      // Allow stopping breakpoints
      yield undefined;

      // Accumulate lines
      const chunkLines = chunk.split("\n");
      chunkLines[0] = unfinishedLine + chunkLines[0];
      if (chunk.endsWith("\n")) {
        unfinishedLine = "";
        chunkLines.pop(); // because this will be an empty string
      } else {
        unfinishedLine = chunkLines.pop() ?? "";
      }

      // Deal with newly accumulated lines
      for (let i = 0; i < chunkLines.length; i++) {
        // Trailing whitespace doesn't matter
        chunkLines[i] = chunkLines[i].trimEnd();
        chunkLines[i] = commonWhitespace + chunkLines[i];

        // Lines that should signify the end of generation
        if (isEndLine(chunkLines[i])) {
          break;
        }
        // Lines that should be ignored, like the <> tags
        if (lineToBeIgnored(chunkLines[i], completionLinesCovered === 0)) {
          continue; // noice
        }
        // Check if we are currently just copying the prefix
        if (
          (linesOfPrefixCopied > 0 || completionLinesCovered === 0) &&
          linesOfPrefixCopied < filePrefix.split("\n").length &&
          chunkLines[i] === fullPrefixLines[linesOfPrefixCopied]
        ) {
          // This is a sketchy way of stopping it from repeating the filePrefix. Is a bug if output happens to have a matching line
          linesOfPrefixCopied += 1;
          continue; // also nice
        }
        // Because really short lines might be expected to be repeated, this is only a !heuristic!
        // Stop when it starts copying the fileSuffix
        if (
          chunkLines[i].trim() === lineBelowHighlightedRange.trim() &&
          chunkLines[i].trim().length > 4 &&
          !(
            originalLinesBelowPreviousBlocks.length > 0 &&
            chunkLines[i].trim() === originalLinesBelowPreviousBlocks[0].trim()
          )
        ) {
          repeatingFileSuffix = true;
          break;
        }

        lines.push(chunkLines[i]);
        completionLinesCovered += 1;
        currentLineInFile += 1;
      }

      await sendDiffUpdate(
        lines.concat([
          unfinishedLine?.startsWith("<")
            ? commonWhitespace
            : commonWhitespace + unfinishedLine,
        ]),
      );
    }

    // Add the unfinished line
    if (
      unfinishedLine !== "" &&
      !lineToBeIgnored(unfinishedLine, completionLinesCovered === 0) &&
      !isEndLine(unfinishedLine)
    ) {
      unfinishedLine = commonWhitespace + unfinishedLine;
      lines.push(unfinishedLine);
      await handleGeneratedLine(unfinishedLine);
      completionLinesCovered += 1;
      currentLineInFile += 1;
    }

    await sendDiffUpdate(lines, true);

    if (params?.recap) {
      const prompt = `This is the code before editing:
\`\`\`
${contents}
\`\`\`

This is the code after editing:

\`\`\`
${lines.join("\n")}
\`\`\`

Please briefly explain the changes made to the code above. Give no more than 2-3 sentences, and use markdown bullet points:`;

      for await (const update of llm.streamComplete(prompt)) {
        yield update;
      }
    }
  },
};

export default EditSlashCommand;<|MERGE_RESOLUTION|>--- conflicted
+++ resolved
@@ -1,8 +1,3 @@
-<<<<<<< HEAD
-import type { ContextItemWithId, ILLM, SlashCommand } from "../..";
-=======
-import { ContextItemWithId, ILLM, SlashCommand } from "../../index.js";
->>>>>>> e877f8ab
 import {
   filterCodeBlockLines,
   filterEnglishLinesAtEnd,
@@ -12,14 +7,15 @@
   streamWithNewLines,
 } from "../../autocomplete/lineStream.js";
 import { streamLines } from "../../diff/util.js";
+import { ContextItemWithId, ILLM, SlashCommand } from "../../index.js";
 import { stripImages } from "../../llm/countTokens.js";
 import {
   dedentAndGetCommonWhitespace,
   getMarkdownLanguageTagForFile,
 } from "../../util/index.js";
 import {
+  contextItemToRangeInFileWithContents,
   type RangeInFileWithContents,
-  contextItemToRangeInFileWithContents,
 } from "../util.js";
 
 const PROMPT = `Take the file prefix and suffix into account, but only rewrite the code_to_edit as specified in the user_request. The code you write in modified_code_to_edit will replace the code between the code_to_edit tags. Do NOT preface your answer or write anything other than code. The </modified_code_to_edit> tag should be written to indicate the end of the modified code section. Do not ever use nested tags.
