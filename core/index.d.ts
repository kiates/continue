--- conflicted
+++ resolved
@@ -412,12 +412,9 @@
   | "codebase"
   | "problems"
   | "folder"
-<<<<<<< HEAD
   | "jira"
-  | "postgres";
-=======
+  | "postgres"
   | "database";
->>>>>>> f5f491df
 
 type TemplateType =
   | "llama2"
