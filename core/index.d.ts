<<<<<<< HEAD
=======
import { BrowserSerializedContinueConfig } from "./config/load";

declare global {
  interface Window {
    ide?: "vscode";
    windowId: string;
    serverUrl: string;
    vscMachineId: string;
    vscMediaUrl: string;
    fullColorTheme?: {
      rules?: {
        token?: string;
        foreground?: string;
      }[];
    };
    colorThemeName?: string;
    workspacePaths?: string[];
    postIntellijMessage?: (type: string, data: any) => void;
  }
}

>>>>>>> 98977760
export interface ChunkWithoutID {
  content: string;
  startLine: number;
  endLine: number;
  otherMetadata?: { [key: string]: any };
}

export interface Chunk extends ChunkWithoutID {
  digest: string;
  filepath: string;
  index: number; // Index of the chunk in the document at filepath
}

export interface IndexingProgressUpdate {
  progress: number;
  desc: string;
}

export interface LLMReturnValue {
  prompt: string;
  completion: string;
}
export interface ILLM extends LLMOptions {
  get providerName(): ModelProvider;

  uniqueId: string;
  model: string;

  title?: string;
  systemMessage?: string;
  contextLength: number;
  completionOptions: CompletionOptions;
  requestOptions?: RequestOptions;
  promptTemplates?: Record<string, string>;
  templateMessages?: (messages: ChatMessage[]) => string;
  writeLog?: (str: string) => Promise<void>;
  llmRequestHook?: (model: string, prompt: string) => any;
  apiKey?: string;
  apiBase?: string;

  engine?: string;
  apiVersion?: string;
  apiType?: string;
  region?: string;
  projectId?: string;

  _fetch?: (input: any, init?: any) => Promise<any>;

  complete(prompt: string, options?: LLMFullCompletionOptions): Promise<string>;

  streamComplete(
    prompt: string,
    options?: LLMFullCompletionOptions
  ): AsyncGenerator<string, LLMReturnValue>;

  streamChat(
    messages: ChatMessage[],
    options?: LLMFullCompletionOptions
  ): AsyncGenerator<ChatMessage, LLMReturnValue>;

  chat(
    messages: ChatMessage[],
    options?: LLMFullCompletionOptions
  ): Promise<ChatMessage>;

  countTokens(text: string): number;

  supportsImages(): boolean;

  listModels(): Promise<string[]>;
}

export type ContextProviderType = "normal" | "query" | "submenu";

export interface ContextProviderDescription {
  title: string;
  displayTitle: string;
  description: string;
  renderInlineAs?: string;
  type: ContextProviderType;
}

export interface ContextProviderExtras {
  fullInput: string;
  embeddingsProvider: EmbeddingsProvider;
  llm: ILLM;
  ide: IDE;
  selectedCode: RangeInFile[];
}

export interface LoadSubmenuItemsArgs {
  ide: IDE;
}

export interface CustomContextProvider {
  title: string;
  displayTitle?: string;
  description?: string;
  renderInlineAs?: string;
  type?: ContextProviderType;
  getContextItems(
    query: string,
    extras: ContextProviderExtras
  ): Promise<ContextItem[]>;
  loadSubmenuItems?: (
    args: LoadSubmenuItemsArgs
  ) => Promise<ContextSubmenuItem[]>;
}

export interface ContextSubmenuItem {
  id: string;
  title: string;
  description: string;
}

export interface IContextProvider {
  get description(): ContextProviderDescription;

  getContextItems(
    query: string,
    extras: ContextProviderExtras
  ): Promise<ContextItem[]>;

  loadSubmenuItems(args: LoadSubmenuItemsArgs): Promise<ContextSubmenuItem[]>;
}

export interface PersistedSessionInfo {
  history: ChatHistory;
  title: string;
  workspaceDirectory: string;
  sessionId: string;
}

export interface SessionInfo {
  sessionId: string;
  title: string;
  dateCreated: string;
  workspaceDirectory: string;
}

export interface RangeInFile {
  filepath: string;
  range: Range;
}

export interface Range {
  start: Position;
  end: Position;
}
export interface Position {
  line: number;
  character: number;
}
export interface FileEdit {
  filepath: string;
  range: Range;
  replacement: string;
}

export interface ContinueError {
  title: string;
  message: string;
}

export interface CompletionOptions extends BaseCompletionOptions {
  model: string;
}

export type ChatMessageRole = "user" | "assistant" | "system";

export interface MessagePart {
  type: "text" | "imageUrl";
  text?: string;
  imageUrl?: { url: string };
}

export type MessageContent = string | MessagePart[];

export interface ChatMessage {
  role: ChatMessageRole;
  content: MessageContent;
}

export interface ContextItemId {
  providerTitle: string;
  itemId: string;
}

export interface ContextItem {
  content: string;
  name: string;
  description: string;
  editing?: boolean;
  editable?: boolean;
}

export interface ContextItemWithId {
  content: string;
  name: string;
  description: string;
  id: ContextItemId;
  editing?: boolean;
  editable?: boolean;
}

export interface ChatHistoryItem {
  message: ChatMessage;
  editorState?: any;
  contextItems: ContextItemWithId[];
  promptLogs?: [string, string][]; // [prompt, completion]
}

export type ChatHistory = ChatHistoryItem[];

// LLM

export interface LLMFullCompletionOptions extends BaseCompletionOptions {
  raw?: boolean;
  log?: boolean;

  model?: string;
}
export interface LLMOptions {
  model: string;

  title?: string;
  uniqueId?: string;
  systemMessage?: string;
  contextLength?: number;
  completionOptions?: CompletionOptions;
  requestOptions?: RequestOptions;
  template?: TemplateType;
  promptTemplates?: Record<string, string>;
  templateMessages?: (messages: ChatMessage[]) => string;
  writeLog?: (str: string) => Promise<void>;
  llmRequestHook?: (model: string, prompt: string) => any;
  apiKey?: string;
  apiBase?: string;

  // Azure options
  engine?: string;
  apiVersion?: string;
  apiType?: string;

  // GCP Options
  region?: string;
  projectId?: string;
}
type RequireAtLeastOne<T, Keys extends keyof T = keyof T> = Pick<
  T,
  Exclude<keyof T, Keys>
> &
  {
    [K in Keys]-?: Required<Pick<T, K>> & Partial<Pick<T, Exclude<Keys, K>>>;
  }[Keys];

export interface CustomLLMWithOptionals {
  options?: LLMOptions;
  streamCompletion?: (
    prompt: string,
    options: CompletionOptions,
    fetch: (input: RequestInfo | URL, init?: RequestInit) => Promise<Response>
  ) => AsyncGenerator<string>;
  streamChat?: (
    messages: ChatMessage[],
    options: CompletionOptions,
    fetch: (input: RequestInfo | URL, init?: RequestInit) => Promise<Response>
  ) => AsyncGenerator<string>;
  listModels?: (
    fetch: (input: RequestInfo | URL, init?: RequestInit) => Promise<Response>
  ) => Promise<string[]>;
}

/**
 * The LLM interface requires you to specify either `streamCompletion` or `streamChat` (or both).
 */
export type CustomLLM = RequireAtLeastOne<
  CustomLLMWithOptionals,
  "streamCompletion" | "streamChat"
>;

// IDE

export interface DiffLine {
  type: "new" | "old" | "same";
  line: string;
}

export class Problem {
  filepath: string;
  range: Range;
  message: string;
}

export type IdeType = "vscode" | "jetbrains";
export interface IdeInfo {
  ideType: IdeType;
  name: string;
  version: string;
  remoteName: string;
}

export interface IDE {
  getIdeInfo(): Promise<IdeInfo>;
  getDiff(): Promise<string>;
  isTelemetryEnabled(): Promise<boolean>;
  getUniqueId(): Promise<string>;
  getTerminalContents(): Promise<string>;
  listWorkspaceContents(directory?: string): Promise<string[]>;
  listFolders(): Promise<string[]>;
  getWorkspaceDirs(): Promise<string[]>;
  getWorkspaceConfigs(): Promise<ContinueRcJson[]>;
  writeFile(path: string, contents: string): Promise<void>;
  showVirtualFile(title: string, contents: string): Promise<void>;
  getContinueDir(): Promise<string>;
  openFile(path: string): Promise<void>;
  runCommand(command: string): Promise<void>;
  saveFile(filepath: string): Promise<void>;
  readFile(filepath: string): Promise<string>;
  readRangeInFile(filepath: string, range: Range): Promise<string>;
  showLines(
    filepath: string,
    startLine: number,
    endLine: number
  ): Promise<void>;
  showDiff(
    filepath: string,
    newContents: string,
    stepIndex: number
  ): Promise<void>;
  getOpenFiles(): Promise<string[]>;
  getPinnedFiles(): Promise<string[]>;
  getSearchResults(query: string): Promise<string>;
  subprocess(command: string): Promise<[string, string]>;
  getProblems(filepath?: string | undefined): Promise<Problem[]>;
  getBranch(dir: string): Promise<string>;
  getStats(directory: string): Promise<{ [path: string]: number }>;
}

// Slash Commands

export interface ContinueSDK {
  ide: IDE;
  llm: ILLM;
  addContextItem: (item: ContextItemWithId) => void;
  history: ChatMessage[];
  input: string;
  params?: { [key: string]: any } | undefined;
  contextItems: ContextItemWithId[];
}

export interface SlashCommand {
  name: string;
  description: string;
  params?: { [key: string]: any };
  run: (sdk: ContinueSDK) => AsyncGenerator<string | undefined>;

  // If true, this command will be run in NodeJs and have access to the filesystem and other Node-only APIs
  // You must make sure to dynamically import any Node-only dependencies in your command so that it doesn't break in the browser
  runInNodeJs?: boolean;
}

// Config

type StepName =
  | "AnswerQuestionChroma"
  | "GenerateShellCommandStep"
  | "EditHighlightedCodeStep"
  | "ShareSessionStep"
  | "CommentCodeStep"
  | "ClearHistoryStep"
  | "StackOverflowStep"
  | "OpenConfigStep"
  | "GenerateShellCommandStep"
  | "DraftIssueStep";

type ContextProviderName =
  | "diff"
  | "github"
  | "terminal"
  | "open"
  | "google"
  | "search"
  | "url"
  | "tree"
  | "http"
  | "codebase"
  | "problems"
  | "folder";

type TemplateType =
  | "llama2"
  | "alpaca"
  | "zephyr"
  | "phi2"
  | "phind"
  | "anthropic"
  | "chatml"
  | "none"
  | "openchat"
  | "deepseek"
  | "xwin-coder"
  | "neural-chat"
  | "codellama-70b"
  | "llava";

type ModelProvider =
  | "openai"
  | "free-trial"
  | "anthropic"
  | "together"
  | "ollama"
  | "huggingface-tgi"
  | "huggingface-inference-api"
  | "llama.cpp"
  | "replicate"
  | "text-gen-webui"
  | "google-palm"
  | "lmstudio"
  | "llamafile"
  | "gemini"
  | "mistral"
  | "bedrock"
  | "deepinfra"
  | "flowise";

export type ModelName =
  | "AUTODETECT"
  // OpenAI
  | "gpt-3.5-turbo"
  | "gpt-3.5-turbo-16k"
  | "gpt-4"
  | "gpt-3.5-turbo-0613"
  | "gpt-4-32k"
  | "gpt-4-turbo-preview"
  | "gpt-4-vision-preview"
  // Open Source
  | "mistral-7b"
  | "mistral-8x7b"
  | "llama2-7b"
  | "llama2-13b"
  | "codellama-7b"
  | "codellama-13b"
  | "codellama-34b"
  | "codellama-70b"
  | "phi2"
  | "phind-codellama-34b"
  | "wizardcoder-7b"
  | "wizardcoder-13b"
  | "wizardcoder-34b"
  | "zephyr-7b"
  | "codeup-13b"
  | "deepseek-7b"
  | "deepseek-33b"
  | "neural-chat-7b"
  // Anthropic
  | "claude-2"
  // Google PaLM
  | "chat-bison-001"
  // Gemini
  | "gemini-pro"
  // Mistral
  | "mistral-tiny"
  | "mistral-small"
  | "mistral-medium"
  // Tab autocomplete
  | "deepseek-1b"
  | "starcoder-1b"
  | "starcoder-3b"
  | "stable-code-3b";

export interface RequestOptions {
  timeout?: number;
  verifySsl?: boolean;
  caBundlePath?: string | string[];
  proxy?: string;
  headers?: { [key: string]: string };
  extraBodyProperties?: { [key: string]: any };
}

export interface StepWithParams {
  name: StepName;
  params: { [key: string]: any };
}

export interface ContextProviderWithParams {
  name: ContextProviderName;
  params: { [key: string]: any };
}

export interface SlashCommandDescription {
  name: string;
  description: string;
  params?: { [key: string]: any };
}

export interface CustomCommand {
  name: string;
  prompt: string;
  description: string;
}

interface BaseCompletionOptions {
  temperature?: number;
  topP?: number;
  topK?: number;
  minP?: number;
  presencePenalty?: number;
  frequencyPenalty?: number;
  mirostat?: number;
  stop?: string[];
  maxTokens?: number;
}

export interface ModelDescription {
  title: string;
  provider: ModelProvider;
  model: string;
  apiKey?: string;
  apiBase?: string;
  contextLength?: number;
  template?: TemplateType;
  completionOptions?: BaseCompletionOptions;
  systemMessage?: string;
  requestOptions?: RequestOptions;
  promptTemplates?: { [key: string]: string };
}

export type EmbeddingsProviderName = "transformers.js" | "ollama" | "openai";

export interface EmbedOptions {
  apiBase?: string;
  apiKey?: string;
  model?: string;
}

export interface EmbeddingsProviderDescription extends EmbedOptions {
  provider: EmbeddingsProviderName;
}

export interface EmbeddingsProvider {
  id: string;
  embed(chunks: string[]): Promise<number[][]>;
}

export interface TabAutocompleteOptions {
  useCopyBuffer: boolean;
  useSuffix: boolean;
  maxPromptTokens: number;
  debounceDelay: number;
  maxSuffixPercentage: number;
  prefixPercentage: number;
  template?: string;
  disableMultiLineCompletions?: boolean;
}

export interface SerializedContinueConfig {
  allowAnonymousTelemetry?: boolean;
  models: ModelDescription[];
  systemMessage?: string;
  completionOptions?: BaseCompletionOptions;
  slashCommands?: SlashCommandDescription[];
  customCommands?: CustomCommand[];
  contextProviders?: ContextProviderWithParams[];
  disableIndexing?: boolean;
  disableSessionTitles?: boolean;
  userToken?: string;
  embeddingsProvider?: EmbeddingsProviderDescription;
  tabAutocompleteModel?: ModelDescription;
  tabAutocompleteOptions?: Partial<TabAutocompleteOptions>;
}

export type ConfigMergeType = "merge" | "overwrite";

export type ContinueRcJson = Partial<SerializedContinueConfig> & {
  mergeBehavior: ConfigMergeType;
};

export interface Config {
  /** If set to true, Continue will collect anonymous usage data to improve the product. If set to false, we will collect nothing. Read here to learn more: https://continue.dev/docs/telemetry */
  allowAnonymousTelemetry?: boolean;
  /** Each entry in this array will originally be a ModelDescription, the same object from your config.json, but you may add CustomLLMs.
   * A CustomLLM requires you only to define an AsyncGenerator that calls the LLM and yields string updates. You can choose to define either `streamCompletion` or `streamChat` (or both).
   * Continue will do the rest of the work to construct prompt templates, handle context items, prune context, etc.
   */
  models: (CustomLLM | ModelDescription)[];
  /** A system message to be followed by all of your models */
  systemMessage?: string;
  /** The default completion options for all models */
  completionOptions?: BaseCompletionOptions;
  /** The list of slash commands that will be available in the sidebar */
  slashCommands?: SlashCommand[];
  /** Each entry in this array will originally be a ContextProviderWithParams, the same object from your config.json, but you may add CustomContextProviders.
   * A CustomContextProvider requires you only to define a title and getContextItems function. When you type '@title <query>', Continue will call `getContextItems(query)`.
   */
  contextProviders?: (CustomContextProvider | ContextProviderWithParams)[];
  /** If set to true, Continue will not index your codebase for retrieval */
  disableIndexing?: boolean;
  /** If set to true, Continue will not make extra requests to the LLM to generate a summary title of each session. */
  disableSessionTitles?: boolean;
  /** An optional token to identify a user. Not used by Continue unless you write custom coniguration that requires such a token */
  userToken?: string;
  /** The provider used to calculate embeddings. If left empty, Continue will use transformers.js to calculate the embeddings with all-MiniLM-L6-v2 */
  embeddingsProvider?: EmbeddingsProviderDescription | EmbeddingsProvider;
  /** The model that Continue will use for tab autocompletions. */
  tabAutocompleteModel?: CustomLLM | ModelDescription;
  /** Options for tab autocomplete */
  tabAutocompleteOptions?: Partial<TabAutocompleteOptions>;
}

export interface ContinueConfig {
  allowAnonymousTelemetry?: boolean;
  models: ILLM[];
  systemMessage?: string;
  completionOptions?: BaseCompletionOptions;
  slashCommands?: SlashCommand[];
  contextProviders?: IContextProvider[];
  disableSessionTitles?: boolean;
  disableIndexing?: boolean;
  userToken?: string;
  embeddingsProvider: EmbeddingsProvider;
  tabAutocompleteModel?: ILLM;
  tabAutocompleteOptions?: Partial<TabAutocompleteOptions>;
}<|MERGE_RESOLUTION|>--- conflicted
+++ resolved
@@ -1,7 +1,3 @@
-<<<<<<< HEAD
-=======
-import { BrowserSerializedContinueConfig } from "./config/load";
-
 declare global {
   interface Window {
     ide?: "vscode";
@@ -21,7 +17,6 @@
   }
 }
 
->>>>>>> 98977760
 export interface ChunkWithoutID {
   content: string;
   startLine: number;
@@ -645,4 +640,17 @@
   embeddingsProvider: EmbeddingsProvider;
   tabAutocompleteModel?: ILLM;
   tabAutocompleteOptions?: Partial<TabAutocompleteOptions>;
+}
+
+interface BrowserSerializedContinueConfig {
+  allowAnonymousTelemetry?: boolean;
+  models: ModelDescription[];
+  systemMessage?: string;
+  completionOptions?: BaseCompletionOptions;
+  slashCommands?: SlashCommandDescription[];
+  contextProviders?: ContextProviderDescription[];
+  disableIndexing?: boolean;
+  disableSessionTitles?: boolean;
+  userToken?: string;
+  embeddingsProvider?: string;
 }