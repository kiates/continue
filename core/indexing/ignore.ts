--- conflicted
+++ resolved
@@ -80,11 +80,8 @@
   ".continue",
   "__pycache__",
   "site-packages",
-<<<<<<< HEAD
   ".gradle",
-=======
   ".cache",
   "gems",
->>>>>>> 3c954dd8
 ];
 export const defaultIgnoreDir = ignore().add(DEFAULT_IGNORE_DIRS);