import Handlebars from "handlebars";
import ignore from "ignore";
import path from "path";
import { v4 as uuidv4 } from "uuid";
<<<<<<< HEAD
import { IDE, ILLM, Position, Range, TabAutocompleteOptions } from "../index.js";
import { RangeInFileWithContents } from "../commands/util.js";
import { ConfigHandler } from "../config/handler.js";
import { streamLines } from "../diff/util.js";
import OpenAI from "../llm/llms/OpenAI.js";
import { getBasename } from "../util/index.js";
import { logDevData } from "../util/devdata.js";
import {
  COUNT_COMPLETION_REJECTED_AFTER,
  DEFAULT_AUTOCOMPLETE_OPTS,
} from "../util/parameters.js";
import { Telemetry } from "../util/posthog.js";
import { getRangeInString } from "../util/ranges.js";
import AutocompleteLruCache from "./cache.js";
=======
import { IDE, ILLM, Position, Range, TabAutocompleteOptions } from "..";
import { RangeInFileWithContents } from "../commands/util";
import { ConfigHandler } from "../config/handler";
import { streamLines } from "../diff/util";
import OpenAI from "../llm/llms/OpenAI";
import { getBasename } from "../util";
import { logDevData } from "../util/devdata";
import {
  COUNT_COMPLETION_REJECTED_AFTER,
  DEFAULT_AUTOCOMPLETE_OPTS,
} from "../util/parameters";
import { Telemetry } from "../util/posthog";
import { getRangeInString } from "../util/ranges";
import AutocompleteLruCache from "./cache";
>>>>>>> b2c7b074
import {
  noFirstCharNewline,
  onlyWhitespaceAfterEndOfLine,
  stopOnUnmatchedClosingBracket,
<<<<<<< HEAD
} from "./charStream.js";
import {
  constructAutocompletePrompt,
  languageForFilepath,
} from "./constructPrompt.js";
import { isOnlyPunctuationAndWhitespace } from "./filter.js";
import { AutocompleteLanguageInfo } from "./languages.js";
=======
} from "./charStream";
import {
  constructAutocompletePrompt,
  languageForFilepath,
} from "./constructPrompt";
import { isOnlyPunctuationAndWhitespace } from "./filter";
import { AutocompleteLanguageInfo } from "./languages";
>>>>>>> b2c7b074
import {
  avoidPathLine,
  noTopLevelKeywordsMidline,
  stopAtLines,
  stopAtRepeatingLines,
  stopAtSimilarLine,
  streamWithNewLines,
<<<<<<< HEAD
} from "./lineStream.js";
import { AutocompleteSnippet } from "./ranking.js";
import { RecentlyEditedRange } from "./recentlyEdited.js";
import { getTemplateForModel } from "./templates.js";
import { GeneratorReuseManager } from "./util.js";
=======
} from "./lineStream";
import { AutocompleteSnippet } from "./ranking";
import { RecentlyEditedRange } from "./recentlyEdited";
import { getTemplateForModel } from "./templates";
import { GeneratorReuseManager } from "./util";
>>>>>>> b2c7b074

export interface AutocompleteInput {
  completionId: string;
  filepath: string;
  pos: Position;
  recentlyEditedFiles: RangeInFileWithContents[];
  recentlyEditedRanges: RecentlyEditedRange[];
  clipboardText: string;
  // Used for notebook files
  manuallyPassFileContents?: string;
  // Used for VS Code git commit input box
  manuallyPassPrefix?: string;
  selectedCompletionInfo?: {
    text: string;
    range: Range;
  };
  injectDetails?: string;
}

export interface AutocompleteOutcome extends TabAutocompleteOptions {
  accepted?: boolean;
  time: number;
  prompt: string;
  completion: string;
  modelProvider: string;
  modelName: string;
  completionOptions: any;
  cacheHit: boolean;
  filepath: string;
}

const autocompleteCache = AutocompleteLruCache.get();

const DOUBLE_NEWLINE = "\n\n";
const WINDOWS_DOUBLE_NEWLINE = "\r\n\r\n";
const SRC_DIRECTORY = "/src/";
// Starcoder2 tends to output artifacts starting with the letter "t"
const STARCODER2_T_ARTIFACTS = ["t.", "\nt", "<file_sep>"];
const PYTHON_ENCODING = "#- coding: utf-8";
const CODE_BLOCK_END = "```";

const multilineStops: string[] = [DOUBLE_NEWLINE, WINDOWS_DOUBLE_NEWLINE];
const commonStops = [SRC_DIRECTORY, PYTHON_ENCODING, CODE_BLOCK_END];

// Errors that can be expected on occasion even during normal functioning should not be shown.
// Not worth disrupting the user to tell them that a single autocomplete request didn't go through
const ERRORS_TO_IGNORE = [
  // From Ollama
  "unexpected server status",
];

function formatExternalSnippet(
  filepath: string,
  snippet: string,
  language: AutocompleteLanguageInfo,
) {
  const comment = language.comment;
  const lines = [
    comment + " Path: " + getBasename(filepath),
    ...snippet
      .trim()
      .split("\n")
      .map((line) => comment + " " + line),
    comment,
  ];
  return lines.join("\n");
}

let shownGptClaudeWarning = false;
const nonAutocompleteModels = [
  // "gpt",
  // "claude",
  "mistral",
  "instruct",
];

export type GetLspDefinitionsFunction = (
  filepath: string,
  contents: string,
  cursorIndex: number,
  ide: IDE,
  lang: AutocompleteLanguageInfo,
) => Promise<AutocompleteSnippet[]>;

export async function getTabCompletion(
  token: AbortSignal,
  options: TabAutocompleteOptions,
  llm: ILLM,
  ide: IDE,
  generatorReuseManager: GeneratorReuseManager,
  input: AutocompleteInput,
  getDefinitionsFromLsp: GetLspDefinitionsFunction,
): Promise<AutocompleteOutcome | undefined> {
  const startTime = Date.now();

  const {
    filepath,
    pos,
    recentlyEditedFiles,
    recentlyEditedRanges,
    clipboardText,
    manuallyPassFileContents,
    manuallyPassPrefix,
  } = input;
  const fileContents =
    manuallyPassFileContents ?? (await ide.readFile(filepath));
  const fileLines = fileContents.split("\n");

  // Filter
  const lang = languageForFilepath(filepath);
  const line = fileLines[pos.line] ?? "";
  for (const endOfLine of lang.endOfLine) {
    if (line.endsWith(endOfLine) && pos.character >= line.length) {
      return undefined;
    }
  }

  // Model
  if (!llm) {return;}
  if (llm instanceof OpenAI) {
    llm.useLegacyCompletionsEndpoint = true;
  } else if (
    llm.providerName === "free-trial" &&
    llm.model !== "starcoder-7b"
  ) {
    throw new Error(
      "The only free trial model supported for tab-autocomplete is starcoder-7b.",
    );
  }

  if (
    !shownGptClaudeWarning &&
    nonAutocompleteModels.some((model) => llm.model.includes(model)) &&
    !llm.model.includes("deepseek")
  ) {
    shownGptClaudeWarning = true;
    throw new Error(
      `Warning: ${llm.model} is not trained for tab-autocomplete, and will result in low-quality suggestions. See the docs to learn more about why: https://docs.continue.dev/walkthroughs/tab-autocomplete#i-want-better-completions-should-i-use-gpt-4`,
    );
  }

  // Prompt
  let fullPrefix =
    getRangeInString(fileContents, {
      start: { line: 0, character: 0 },
      end: input.selectedCompletionInfo?.range.start ?? pos,
    }) + (input.selectedCompletionInfo?.text ?? "");

  if (input.injectDetails) {
    const lines = fullPrefix.split("\n");
    fullPrefix = `${lines.slice(0, -1).join("\n")}\n${
      lang.comment
    } ${input.injectDetails.split("\n").join(`\n${lang.comment} `)}\n${
      lines[lines.length - 1]
    }`;
  }

  const fullSuffix = getRangeInString(fileContents, {
    start: pos,
    end: { line: fileLines.length - 1, character: Number.MAX_SAFE_INTEGER },
  });

  // First non-whitespace line below the cursor
  let lineBelowCursor = "";
  let i = 1;
  while (
    lineBelowCursor.trim() === "" &&
    pos.line + i <= fileLines.length - 1
  ) {
    lineBelowCursor = fileLines[Math.min(pos.line + i, fileLines.length - 1)];
    i++;
  }

  let extrasSnippets = options.useOtherFiles
    ? ((await Promise.race([
        getDefinitionsFromLsp(
          filepath,
          fullPrefix + fullSuffix,
          fullPrefix.length,
          ide,
          lang,
        ),
        new Promise((resolve) => {
          setTimeout(() => resolve([]), 100);
        }),
      ])) as AutocompleteSnippet[])
    : [];

  const workspaceDirs = await ide.getWorkspaceDirs();
  if (options.onlyMyCode) {
    extrasSnippets = extrasSnippets.filter((snippet) => {
      return workspaceDirs.some((dir) => snippet.filepath.startsWith(dir));
    });
  }

  let { prefix, suffix, completeMultiline, snippets } =
    await constructAutocompletePrompt(
      filepath,
      pos.line,
      fullPrefix,
      fullSuffix,
      clipboardText,
      lang,
      options,
      recentlyEditedRanges,
      recentlyEditedFiles,
      llm.model,
      extrasSnippets,
    );

  // If prefix is manually passed
  if (manuallyPassPrefix) {
    prefix = manuallyPassPrefix;
    suffix = "";
  }

  // Template prompt
  const { template, completionOptions } = options.template
    ? { template: options.template, completionOptions: {} }
    : getTemplateForModel(llm.model);

  let prompt: string;
  const filename = getBasename(filepath);
  const reponame = getBasename(workspaceDirs[0] ?? "myproject");
  if (typeof template === "string") {
    const compiledTemplate = Handlebars.compile(template);

    // Format snippets as comments and prepend to prefix
    const formattedSnippets = snippets
      .map((snippet) =>
        formatExternalSnippet(snippet.filepath, snippet.contents, lang),
      )
      .join("\n");
    if (formattedSnippets.length > 0) {
      prefix = formattedSnippets + "\n\n" + prefix;
    }

    prompt = compiledTemplate({
      prefix,
      suffix,
      filename,
      reponame,
    });
  } else {
    // Let the template function format snippets
    prompt = template(prefix, suffix, filename, reponame, snippets);
  }

  // Completion
  let completion = "";

  const cache = await autocompleteCache;
  const cachedCompletion = options.useCache
    ? await cache.get(prompt)
    : undefined;
  let cacheHit = false;
  if (cachedCompletion) {
    // Cache
    cacheHit = true;
    completion = cachedCompletion;
  } else {
    let stop = [
      ...(completionOptions?.stop || []),
      ...multilineStops,
      ...commonStops,
      ...(llm.model.toLowerCase().includes("starcoder2")
        ? STARCODER2_T_ARTIFACTS
        : []),
      ...lang.stopWords.map((word) => `\n${word}`),
    ];

    const multiline =
      options.multilineCompletions !== "never" &&
      (options.multilineCompletions === "always" || completeMultiline);

    // Try to reuse pending requests if what the user typed matches start of completion
    let generator = generatorReuseManager.getGenerator(
      prefix,
      () =>
        llm.streamComplete(prompt, {
          ...completionOptions,
          raw: true,
          stop,
        }),
      multiline,
    );

    // LLM
    let cancelled = false;
    const generatorWithCancellation = async function* () {
      for await (const update of generator) {
        if (token.aborted) {
          cancelled = true;
          return;
        }
        yield update;
      }
    };
    let charGenerator = generatorWithCancellation();
    charGenerator = noFirstCharNewline(charGenerator);
    charGenerator = onlyWhitespaceAfterEndOfLine(charGenerator, lang.endOfLine);
    charGenerator = stopOnUnmatchedClosingBracket(charGenerator, suffix);

    let lineGenerator = streamLines(charGenerator);
    lineGenerator = stopAtLines(lineGenerator);
    lineGenerator = stopAtRepeatingLines(lineGenerator);
    lineGenerator = avoidPathLine(lineGenerator, lang.comment);
    lineGenerator = noTopLevelKeywordsMidline(lineGenerator, lang.stopWords);
    lineGenerator = streamWithNewLines(lineGenerator);

    const finalGenerator = stopAtSimilarLine(lineGenerator, lineBelowCursor);

    try {
      for await (const update of finalGenerator) {
        completion += update;
      }
    } catch (e: any) {
      if (ERRORS_TO_IGNORE.some((err) => e.includes(err))) {
        return undefined;
      }
      throw e;
    }

    if (cancelled) {
      return undefined;
    }

    // Don't return empty
    if (completion.trim().length <= 0) {
      return undefined;
    }

    // Post-processing
    completion = completion.trimEnd();
  }

  const time = Date.now() - startTime;
  return {
    time,
    completion,
    prompt,
    modelProvider: llm.providerName,
    modelName: llm.model,
    completionOptions,
    cacheHit,
    filepath: input.filepath,
    ...options,
  };
}

export class CompletionProvider {
  private static debounceTimeout: NodeJS.Timeout | undefined = undefined;
  private static debouncing: boolean = false;
  private static lastUUID: string | undefined = undefined;

  constructor(
    private readonly configHandler: ConfigHandler,
    private readonly ide: IDE,
    private readonly getLlm: () => Promise<ILLM | undefined>,
    private readonly _onError: (e: any) => void,
    private readonly getDefinitionsFromLsp: GetLspDefinitionsFunction,
  ) {
    this.generatorReuseManager = new GeneratorReuseManager(
      this.onError.bind(this),
    );
  }

  private generatorReuseManager: GeneratorReuseManager;
  private autocompleteCache = AutocompleteLruCache.get();
  public errorsShown: Set<string> = new Set();

  private onError(e: any) {
    console.warn("Error generating autocompletion: ", e);
    if (
      ERRORS_TO_IGNORE.some((err) =>
        typeof e === "string" ? e.includes(err) : e?.message?.includes(err),
      )
    ) {
      return;
    }
    if (!this.errorsShown.has(e.message)) {
      this.errorsShown.add(e.message);
      this._onError(e);
    }
  }

  public cancel() {
    this._abortControllers.forEach((abortController, id) => {
      abortController.abort();
    });
    this._abortControllers.clear();
  }

  // Key is completionId
  private _abortControllers = new Map<string, AbortController>();
  private _logRejectionTimeouts = new Map<string, NodeJS.Timeout>();
  private _outcomes = new Map<string, AutocompleteOutcome>();

  public accept(completionId: string) {
    if (this._logRejectionTimeouts.has(completionId)) {
      clearTimeout(this._logRejectionTimeouts.get(completionId));
      this._logRejectionTimeouts.delete(completionId);
    }

    if (this._outcomes.has(completionId)) {
      const outcome = this._outcomes.get(completionId)!;
      outcome.accepted = true;
      logDevData("autocomplete", outcome);
      Telemetry.capture("autocomplete", {
        accepted: outcome.accepted,
        modelName: outcome.modelName,
        modelProvider: outcome.modelProvider,
        time: outcome.time,
        cacheHit: outcome.cacheHit,
      });
      this._outcomes.delete(completionId);
    }
  }

  public cancelRejectionTimeout(completionId: string) {
    if (this._logRejectionTimeouts.has(completionId)) {
      clearTimeout(this._logRejectionTimeouts.get(completionId)!);
      this._logRejectionTimeouts.delete(completionId);
    }

    if (this._outcomes.has(completionId)) {
      this._outcomes.delete(completionId);
    }
  }

  public async provideInlineCompletionItems(
    input: AutocompleteInput,
    token: AbortSignal | undefined,
  ): Promise<AutocompleteOutcome | undefined> {
    try {
      // Debounce
      const uuid = uuidv4();
      CompletionProvider.lastUUID = uuid;

      const config = await this.configHandler.loadConfig();
      const options = {
        ...DEFAULT_AUTOCOMPLETE_OPTS,
        ...config.tabAutocompleteOptions,
      };

      // Check whether autocomplete is disabled for this file
      if (options.disableInFiles) {
        // Relative path needed for `ignore`
        const workspaceDirs = await this.ide.getWorkspaceDirs();
        let filepath = input.filepath;
        for (const workspaceDir of workspaceDirs) {
          if (filepath.startsWith(workspaceDir)) {
            filepath = path.relative(workspaceDir, filepath);
            break;
          }
        }

        // Worst case we can check filetype glob patterns
        if (filepath === input.filepath) {
          filepath = getBasename(filepath);
        }

        const pattern = ignore().add(options.disableInFiles);
        if (pattern.ignores(filepath)) {
          return undefined;
        }
      }

      // Create abort signal if not given
      if (!token) {
        const controller = new AbortController();
        token = controller.signal;
        this._abortControllers.set(input.completionId, controller);
      }

      // Allow disabling autocomplete from config.json
      if (options.disable) {
        return undefined;
      }

      if (CompletionProvider.debouncing) {
        CompletionProvider.debounceTimeout?.refresh();
        const lastUUID = await new Promise((resolve) =>
          setTimeout(() => {
            resolve(CompletionProvider.lastUUID);
          }, options.debounceDelay),
        );
        if (uuid !== lastUUID) {
          return undefined;
        }
      } else {
        CompletionProvider.debouncing = true;
        CompletionProvider.debounceTimeout = setTimeout(async () => {
          CompletionProvider.debouncing = false;
        }, options.debounceDelay);
      }

      // Get completion
      const llm = await this.getLlm();
      if (!llm) {
        return undefined;
      }

      // Set temperature (but don't overrride)
      if (llm.completionOptions.temperature === undefined) {
        llm.completionOptions.temperature = 0.01;
      }

      const outcome = await getTabCompletion(
        token,
        options,
        llm,
        this.ide,
        this.generatorReuseManager,
        input,
        this.getDefinitionsFromLsp,
      );

      if (!outcome?.completion) {
        return undefined;
      }

      // Filter out unwanted results
      if (isOnlyPunctuationAndWhitespace(outcome.completion)) {
        return undefined;
      }

      // Do some stuff later so as not to block return. Latency matters
      const completionToCache = outcome.completion;
      setTimeout(async () => {
        if (!outcome.cacheHit) {
          (await this.autocompleteCache).put(outcome.prompt, completionToCache);
        }
      }, 100);

      return outcome;
    } catch (e: any) {
      this.onError(e);
    } finally {
      this._abortControllers.delete(input.completionId);
    }
  }

  _lastDisplayedCompletion: { id: string; displayedAt: number } | undefined =
    undefined;

  markDisplayed(completionId: string, outcome: AutocompleteOutcome) {
    const logRejectionTimeout = setTimeout(() => {
      // Wait 10 seconds, then assume it wasn't accepted
      outcome.accepted = false;
      logDevData("autocomplete", outcome);
      const { prompt, completion, ...restOfOutcome } = outcome;
      Telemetry.capture("autocomplete", {
        ...restOfOutcome,
      });
      this._logRejectionTimeouts.delete(completionId);
    }, COUNT_COMPLETION_REJECTED_AFTER);
    this._outcomes.set(completionId, outcome);
    this._logRejectionTimeouts.set(completionId, logRejectionTimeout);

    // If the previously displayed completion is still waiting for rejection,
    // and this one is a continuation of that (the outcome.completion is the same modulo prefix)
    // then we should cancel the rejection timeout
    const previous = this._lastDisplayedCompletion;
    const now = Date.now();
    if (previous && this._logRejectionTimeouts.has(previous.id)) {
      const previousOutcome = this._outcomes.get(previous.id);
      const c1 = previousOutcome?.completion.split("\n")[0] ?? "";
      const c2 = outcome.completion.split("\n")[0];
      if (
        previousOutcome &&
        (c1.endsWith(c2) ||
          c2.endsWith(c1) ||
          c1.startsWith(c2) ||
          c2.startsWith(c1))
      ) {
        this.cancelRejectionTimeout(previous.id);
      } else if (now - previous.displayedAt < 500) {
        // If a completion isn't shown for more than
        this.cancelRejectionTimeout(previous.id);
      }
    }

    this._lastDisplayedCompletion = {
      id: completionId,
      displayedAt: now,
    };
  }
}<|MERGE_RESOLUTION|>--- conflicted
+++ resolved
@@ -2,14 +2,19 @@
 import ignore from "ignore";
 import path from "path";
 import { v4 as uuidv4 } from "uuid";
-<<<<<<< HEAD
-import { IDE, ILLM, Position, Range, TabAutocompleteOptions } from "../index.js";
 import { RangeInFileWithContents } from "../commands/util.js";
 import { ConfigHandler } from "../config/handler.js";
 import { streamLines } from "../diff/util.js";
+import {
+  IDE,
+  ILLM,
+  Position,
+  Range,
+  TabAutocompleteOptions,
+} from "../index.js";
 import OpenAI from "../llm/llms/OpenAI.js";
+import { logDevData } from "../util/devdata.js";
 import { getBasename } from "../util/index.js";
-import { logDevData } from "../util/devdata.js";
 import {
   COUNT_COMPLETION_REJECTED_AFTER,
   DEFAULT_AUTOCOMPLETE_OPTS,
@@ -17,27 +22,10 @@
 import { Telemetry } from "../util/posthog.js";
 import { getRangeInString } from "../util/ranges.js";
 import AutocompleteLruCache from "./cache.js";
-=======
-import { IDE, ILLM, Position, Range, TabAutocompleteOptions } from "..";
-import { RangeInFileWithContents } from "../commands/util";
-import { ConfigHandler } from "../config/handler";
-import { streamLines } from "../diff/util";
-import OpenAI from "../llm/llms/OpenAI";
-import { getBasename } from "../util";
-import { logDevData } from "../util/devdata";
-import {
-  COUNT_COMPLETION_REJECTED_AFTER,
-  DEFAULT_AUTOCOMPLETE_OPTS,
-} from "../util/parameters";
-import { Telemetry } from "../util/posthog";
-import { getRangeInString } from "../util/ranges";
-import AutocompleteLruCache from "./cache";
->>>>>>> b2c7b074
 import {
   noFirstCharNewline,
   onlyWhitespaceAfterEndOfLine,
   stopOnUnmatchedClosingBracket,
-<<<<<<< HEAD
 } from "./charStream.js";
 import {
   constructAutocompletePrompt,
@@ -45,15 +33,6 @@
 } from "./constructPrompt.js";
 import { isOnlyPunctuationAndWhitespace } from "./filter.js";
 import { AutocompleteLanguageInfo } from "./languages.js";
-=======
-} from "./charStream";
-import {
-  constructAutocompletePrompt,
-  languageForFilepath,
-} from "./constructPrompt";
-import { isOnlyPunctuationAndWhitespace } from "./filter";
-import { AutocompleteLanguageInfo } from "./languages";
->>>>>>> b2c7b074
 import {
   avoidPathLine,
   noTopLevelKeywordsMidline,
@@ -61,19 +40,11 @@
   stopAtRepeatingLines,
   stopAtSimilarLine,
   streamWithNewLines,
-<<<<<<< HEAD
 } from "./lineStream.js";
 import { AutocompleteSnippet } from "./ranking.js";
 import { RecentlyEditedRange } from "./recentlyEdited.js";
 import { getTemplateForModel } from "./templates.js";
 import { GeneratorReuseManager } from "./util.js";
-=======
-} from "./lineStream";
-import { AutocompleteSnippet } from "./ranking";
-import { RecentlyEditedRange } from "./recentlyEdited";
-import { getTemplateForModel } from "./templates";
-import { GeneratorReuseManager } from "./util";
->>>>>>> b2c7b074
 
 export interface AutocompleteInput {
   completionId: string;
@@ -192,7 +163,9 @@
   }
 
   // Model
-  if (!llm) {return;}
+  if (!llm) {
+    return;
+  }
   if (llm instanceof OpenAI) {
     llm.useLegacyCompletionsEndpoint = true;
   } else if (
